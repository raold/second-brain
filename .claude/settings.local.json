{
  "permissions": {
    "allow": [
      "Bash(ls:*)",
      "Bash(mkdir:*)",
      "Bash(set PYTHONPATH=.)",
      "Bash(set USE_MOCK_DATABASE=true)",
      "Bash(find:*)",
      "Bash(true)",
      "Bash(mv:*)",
      "Bash(git commit:*)",
      "Bash(del \"C:\\Users\\dro\\second-brain\\verify_version_tests.py\")",
      "Bash(set PYTHONIOENCODING=utf-8)",
<<<<<<< HEAD
      "Bash(git merge:*)"
=======
      "Bash(git push:*)",
      "Bash(git checkout:*)",
      "Bash(python:*)",
      "Bash(git add:*)"
>>>>>>> 9b1beb76
    ],
    "deny": []
  }
}<|MERGE_RESOLUTION|>--- conflicted
+++ resolved
@@ -11,14 +11,11 @@
       "Bash(git commit:*)",
       "Bash(del \"C:\\Users\\dro\\second-brain\\verify_version_tests.py\")",
       "Bash(set PYTHONIOENCODING=utf-8)",
-<<<<<<< HEAD
-      "Bash(git merge:*)"
-=======
+      "Bash(git merge:*)",
       "Bash(git push:*)",
       "Bash(git checkout:*)",
       "Bash(python:*)",
       "Bash(git add:*)"
->>>>>>> 9b1beb76
     ],
     "deny": []
   }
