# Changelog

All notable changes to Second Brain will be documented in this file.

The format is based on [Keep a Changelog](https://keepachangelog.com/en/1.0.0/),
and this project adheres to [Semantic Versioning](https://semver.org/spec/v2.0.0.html).

<<<<<<< HEAD
## [4.2.3] - 2025-08-06

### Added
- Comprehensive QA report documenting code quality status
- Summary documentation for v4.2.1 release
- Professional release management workflow

### Changed
- Skipped v4.2.2 to align with user expectations
- Enhanced documentation organization

### Fixed
- Version consistency across all configuration files
- Documentation references to current version
=======
## [4.2.2] - 2025-08-07

### Added
- Comprehensive CODE_ANALYSIS_REPORT.md with A- (91.6/100) quality rating
- Production-ready release with full documentation
- GitHub Pages demo with localStorage functionality
- Centered logo and badges in README

### Changed
- Bumped version to 4.2.2 across all files
- Major repository cleanup - removed 52 unnecessary files (10,729 lines)
- Removed legacy examples/, migrations/, and validation test directories
- Removed cipher integration files (not needed for core)
- Optimized logo by trimming 20% transparent space

### Fixed
- Fixed bare except clauses in cross_platform.py
- Fixed all critical PEP8 compliance issues
- Only 38 minor style violations remaining

### Removed
- Deleted TODO.md and PYTHON_UPGRADE_NEEDED.md (tracked elsewhere)
- Removed all test scripts and deployment helpers
- Removed 70+ archived scripts from scripts/archive/
- Cleaned up legacy v2/v3 documentation

### Security
- No critical vulnerabilities in Python code
- All SQL queries use parameterized statements
- Environment variables properly managed

### Documentation
- Added comprehensive code analysis report
- Updated all version references to 4.2.2
- Maintained 30+ documentation files
- Created detailed release notes
>>>>>>> 9dcf9803

## [4.2.1] - 2025-08-06

### Fixed
- Fixed 678 linting errors across the codebase
- Fixed critical undefined names and missing imports
- Fixed syntax errors and indentation issues
- Fixed sklearn import for cosine_similarity in consolidation engine
- Fixed TypeVar and ParamSpec imports in decorators
- Fixed missing Observable and Priority classes in context managers
- Fixed module-level import ordering issues

### Changed
- Applied black formatting to 50 files for consistent code style
- Improved type annotations throughout the codebase
- Cleaned up 293 `__pycache__` directories
- Removed test artifacts and temporary files
- Updated all imports to follow proper conventions

### Security
- Identified exposed API keys in `.env` file (rotation required before production)
- Added security recommendations to QA report

### Documentation
- Added comprehensive QA report for v4.2.0
- Updated frontend documentation
- Added cross-platform development notes

## [4.2.0] - 2025-08-02

### Added
- PostgreSQL + pgvector unified architecture (replaced Qdrant)
- Automatic embedding generation for all memories
- HNSW indexes for 95% faster vector similarity search
- Hybrid search with adjustable vector/text weights
- SvelteKit frontend proof-of-concept
- Cross-platform development support
- Comprehensive test suites

### Changed
- Simplified to single database architecture
- Removed Redis dependency
- Reduced codebase complexity by 60%
- Improved search performance by 50%

### Fixed
- Vector format compatibility with PostgreSQL
- Memory deletion soft-delete behavior
- Embedding generation on memory creation

## [4.0.0] - 2025-08-01

### Added
- Complete system redesign for production readiness
- Mock database fallback for development
- Comprehensive error handling
- Security audit tools
- Environment management system

### Changed
- Simplified API to v2 only
- Restructured project for clarity
- Improved documentation

### Removed
- Legacy v1 API endpoints
- Unnecessary dependencies
- Complex configuration files<|MERGE_RESOLUTION|>--- conflicted
+++ resolved
@@ -5,22 +5,42 @@
 The format is based on [Keep a Changelog](https://keepachangelog.com/en/1.0.0/),
 and this project adheres to [Semantic Versioning](https://semver.org/spec/v2.0.0.html).
 
-<<<<<<< HEAD
-## [4.2.3] - 2025-08-06
+## [4.2.3] - 2025-08-10
 
 ### Added
-- Comprehensive QA report documenting code quality status
-- Summary documentation for v4.2.1 release
-- Professional release management workflow
+- **Optional Cipher Integration** via adapter pattern (1,481 lines)
+  - ISyncProvider interface for memory sync providers
+  - CipherAdapter with MCP protocol support
+  - SyncManager for orchestrating multiple providers
+  - Comprehensive documentation and examples
+- Cipher configuration in Config class and .env.example
+- Architecture Decision Record (ADR-002) for adapter pattern
+- Three example configurations (solo/AI-IDE/team)
 
 ### Changed
-- Skipped v4.2.2 to align with user expectations
-- Enhanced documentation organization
+- Merged security patches from v4.2.2
+- Consolidated documentation improvements from v4.2.2
+- Updated version to 4.2.3 across all files
 
 ### Fixed
+- Fixed 22 GitHub Dependabot vulnerabilities (from v4.2.2)
+- Resolved merge conflicts with upstream changes
 - Version consistency across all configuration files
-- Documentation references to current version
-=======
+
+### Security
+- cryptography updated to 43.0.0 (critical fix)
+- jinja2 updated to 3.1.4 (template injection fix)
+- pypdf replaced PyPDF2 with pypdf 4.3.1
+- python-multipart updated to 0.0.9
+- werkzeug updated to 3.0.3
+- 10 vulnerabilities remain for v4.3
+
+### Documentation
+- Major cleanup: removed 33+ redundant files (27,000 lines)
+- Consolidated 16 CI/CD docs into 1 guide
+- Added CIPHER_INTEGRATION_GUIDE.md
+- Reorganized into clear structure (docs/api/, docs/ui/, docs/releases/)
+
 ## [4.2.2] - 2025-08-07
 
 ### Added
@@ -57,7 +77,6 @@
 - Updated all version references to 4.2.2
 - Maintained 30+ documentation files
 - Created detailed release notes
->>>>>>> 9dcf9803
 
 ## [4.2.1] - 2025-08-06
 
