--- conflicted
+++ resolved
@@ -8,17 +8,10 @@
 from typing import Any
 
 # Core version information
-<<<<<<< HEAD
 __version__ = "2.6.0-dev"
 __version_info__ = (2, 6, 0)
 __build__ = "development"
 __release_date__ = "2025-07-20"
-=======
-__version__ = "2.5.0"
-__version_info__ = (2, 5, 0)
-__build__ = "stable"
-__release_date__ = "2025-07-21"
->>>>>>> 9b1beb76
 
 # Build and environment information
 __build_timestamp__ = datetime.now().isoformat()
@@ -64,34 +57,20 @@
 
 def get_current_codename() -> str:
     """Get the codename for the current version."""
-<<<<<<< HEAD
-    roadmap = get_cognitive_roadmap()
-    # Handle development versions
-    version_key = __version__.replace("-dev", "")
-    current_key = f"v{version_key}"
-    return roadmap.get(current_key, {}).get("codename", "Unknown")
-=======
     info = get_current_roadmap_info()
     return info.get("codename", "Unknown")
->>>>>>> 9b1beb76
 
 
 def get_current_roadmap_info() -> dict[str, Any]:
     """Get roadmap information for the current version."""
     roadmap = get_cognitive_roadmap()
-<<<<<<< HEAD
-    # Handle development versions
-    version_key = __version__.replace("-dev", "")
-    current_key = f"v{version_key}"
-    return roadmap.get(current_key, {})
-=======
     current_key = f"v{__version__}"
 
     # Try with full version first
     if current_key in roadmap:
         return roadmap[current_key]
 
-    # Try without suffix (e.g., 2.5.2-RC -> 2.5.2)
+    # Try without suffix (e.g., 2.5.2-RC -> 2.5.2, 2.6.0-dev -> 2.6.0)
     if "-" in __version__:
         base_version = __version__.split("-")[0]
         base_key = f"v{base_version}"
@@ -99,7 +78,6 @@
             return roadmap[base_key]
 
     return {}
->>>>>>> 9b1beb76
 
 
 def get_next_planned_version() -> str:
@@ -127,17 +105,11 @@
     """Parse version string to tuple."""
     # Remove 'v' prefix if present
     version = version_string.lstrip("v")
-<<<<<<< HEAD
-    # Handle development versions (e.g., "2.6.0-dev")
-    if "-" in version:
-        version = version.split("-")[0]
-=======
 
     # Remove any suffix like -RC, -dev, etc
     if "-" in version:
         version = version.split("-")[0]
 
->>>>>>> 9b1beb76
     parts = version.split(".")
     return (int(parts[0]), int(parts[1]), int(parts[2]) if len(parts) > 2 else 0)
 
